// math headers
#include "shared/math/line2d.h"
#include "eigen3/Eigen/Dense"
#include "eigen3/Eigen/Geometry"
#include <eigen3/Eigen/src/Core/Matrix.h>

// other project file headers
#include "vector_map/vector_map.h"
#include "amrl_msgs/AckermannCurvatureDriveMsg.h"
#include "simple_queue.h"
#include "global_planner.h"

// visualization header
#include "visualization/visualization.h"

// voronoi headers (from boost) 
#include "voronoi/voronoi_builder.hpp"
#include "voronoi/voronoi_diagram.hpp"

// std lib headers
#include <cstddef>
#include <map>
#include <queue>
<<<<<<< HEAD
#include "visualization/visualization.h"
#include <signal.h>
=======
>>>>>>> ae389f3e


using std::map;
using std::vector;
using geometry::line2f;


<<<<<<< HEAD
pair<float, float> GlobalPlanner::find_start_vertex(Eigen::Vector2f& curr_loc) {
    assert(vd_.vertices().size() != 0); // TODO: ensure this works
    double best_dist = DBL_MAX;
    voronoi_diagram<double>::vertex_type best_vertex;
    for (voronoi_diagram<double>::const_vertex_iterator it = vd_.vertices().begin(); it != vd_.vertices().end(); ++it) {
        const voronoi_diagram<double>::vertex_type &vertex = *it;
        double dist = pow(vertex.x() - curr_loc.x() * SCALE_FACTOR, 2) + pow(vertex.y() - curr_loc.y() * SCALE_FACTOR, 2);
        if(dist < best_dist) {
            best_vertex = vertex;
            best_dist = dist;
        }
    }
    return pair<float, float>(best_vertex.x() / SCALE_FACTOR, best_vertex.y() / SCALE_FACTOR);
}

bool inside_cell(const voronoi_diagram<double>::cell_type * cell, const Eigen::Vector2f& point, amrl_msgs::VisualizationMsg & viz_msg) {
    bool inside = false;

    // Ray casting algorithm
    const voronoi_diagram<double>::edge_type* edge = cell->incident_edge();
    do {
        if (edge->is_primary() && edge->is_finite()) {
            float x1 = edge->vertex0()->x();
            float y1 = edge->vertex0()->y();
            float x2 = edge->vertex1()->x();
            float y2 = edge->vertex1()->y();
            Eigen::Vector2f p0(x1 / 100, y1 / 100);
            Eigen::Vector2f p1(x2 / 100, y2 / 100);
            visualization::DrawLine(p0, p1, 0x880000, viz_msg);
            // std::cout<< "maybescalefactor " << " x1: " << x1 << " y1: " << y1 << " x2: " << x2 << " y2:" << y2 << " pointx: "<< point.x() << " pointy: " << point.y() << std::endl;
            if (((y1 > point.y()) != (y2 > point.y())) &&
                (point.x() < (x2 - x1) * (point.y() - y1) / (y2 - y1) + x1)) {
                inside = !inside;
                std::cout<< "inside cell? " << inside << " " << edge << " " << std::endl;
            }
        }
        edge = edge->next();
    } while(edge != cell->incident_edge());

    return inside;
}

float projected_dist(const Eigen::Vector2f& point, const line2f& line) {
    Eigen::Vector2f lineVec = line.p1 - line.p0;
    Eigen::Vector2f pointVec = point - line.p0;

    // Compute the projection of pointVec onto lineVec
    float t = pointVec.dot(lineVec) / lineVec.squaredNorm();

    // Clamp to the line segment
    t = std::max(0.0f, std::min(1.0f, t));

    // Compute the projected point
    Eigen::Vector2f projectedPoint = line.p0 + t * lineVec;

    return (point - projectedPoint).norm();
}

bool GlobalPlanner::get_carrot(Eigen::Vector2f& curr_loc, float curr_angle, Eigen::Vector2f* carrot_loc, amrl_msgs::VisualizationMsg & viz_msg) {
    // decide what vertex on the path to return next
    // divide by SCALE_FACTOR to get back from "int" to float
    if (global_path_.size() == 0) {
        return false;
    }

    // if car is not in any voronoi cells, invalidate plan
    // for some reason, this is invalidating plans too often. it doesn't think we're in a cell?
    // also, when one of the edges is infinite, it doesn't think we're in a cell
    // Eigen::Vector2f scaled_curr(curr_loc.x() * SCALE_FACTOR, curr_loc.y() * SCALE_FACTOR);
    // if (!inside_cell(start_cell_, scaled_curr, viz_msg)) {
    //     std::cout << "not inside start cell " << start_cell_ << std::endl;
    //     return false;
    // }
    // really we just need to check that we're close to the edge from start to our first carrot

    // list_head is path start. increment to get next node on path
    auto list_head = global_path_.begin();
    auto list_next = global_path_.begin();
    std::advance(list_next, 1);
    line2f start_carrot((*list_next).first, (*list_next).second, (*list_head).first, (*list_head).second);
    visualization::DrawLine(start_carrot.p0, start_carrot.p1, 0x12098D, viz_msg);
    double proj_dist = projected_dist(curr_loc, start_carrot);
    // cout << "dist to line" << proj_dist << endl;
    if (proj_dist > 1) {
        return false;
    }
    *carrot_loc = Eigen::Vector2f((*list_next).first, (*list_next).second);
    
    return true;
}



// function to run a*, smooth the path to be kinematically feasible?
void GlobalPlanner::plan_global_path() {
    // a*
    // we can iterate through voronoi diagram like this:
    // https://www.boost.org/doc/libs/1_84_0/libs/polygon/doc/voronoi_basic_tutorial.htm

    std::cout<< "planning global path" << std::endl;

    // pair<float, float> start = find_start_vertex(curr_loc);
    // start_ = curr_loc;

    pair<float, float> start = pair<float, float>(start_.x(), start_.y());
    // print edge_map[start]
    for (list<pair<float, float>>::iterator it = voronoi_edge_map_[start].begin(); it != voronoi_edge_map_[start].end(); it++) {
        std::cout<< "edge_map[start] " << it->first << " " << it->second << std::endl;
    }

    // print start
    std::cout<< "start " << start.first << " " << start.second << std::endl;
    // print goal coords
    pair<float, float> goal(goal_.x(), goal_.y());
    std::cout<< "goal " << goal.first << " " << goal.second << std::endl;

    SimpleQueue<pair<float, float>, double> frontier;
    frontier.Push(start, 0);


    map<pair<float, float>, pair<float, float>> parent;
    parent[start] = start;

    map<pair<float, float>, double> cost;
    cost[start] = 0;

    // parent map : node -> parent node (where it came from on lowest-cost path)
    // cost map : node -> lowest cost found 

    // push start of voronoi diagram to frontier queue
        // identify closest voronoi vertex

    // while queue not empty
        // get head of queue, A
        // if A is goal, we're done
            // break
        // iterate over A's neighbors
            // new cost = current cost + cost of edge from A to A' (neighbor)
            // if A' not already in cost, or new cost is better than A's old cost
                // insert A' into cost if needed, new value is new cost
                // insert A' into parent if needed, new value is A
                // add A' to queue, with priority value [ new cost + heuristic(A') ]

    while(!frontier.Empty()) {
        pair<float, float> cur = frontier.Pop();
        if(cur == goal) {
            std::cout << "found goal!" <<std::endl;

            break;
        }
        
        list<pair<float, float>> adj_list = voronoi_edge_map_[cur];

        // std::cout<< "adj list size " << adj_list.size() << std::endl;
        // print curr
        // std::cout<< "curr " << cur.first << " " << cur.second << std::endl;
    
        
        for(list<pair<float, float>>::iterator it = adj_list.begin(); it != adj_list.end(); it++) {
            pair<float, float> adj = *it;
            double dist = pow(cur.first - adj.first, 2) + pow(cur.second - adj.second, 2);
            double new_cost = cost[cur] + dist;
            map<pair<float, float>, double>::iterator entry = cost.find(adj);
            if(entry == cost.end() || entry->second > new_cost) {
                cost[adj] = new_cost;
                parent[adj] = cur;
                // TODO: check if we can memoize this somehow..?
                double heur_cost = pow(goal.first - adj.first, 2) + pow(goal.second - adj.second, 2);
                frontier.Push(adj, new_cost + heur_cost);
            }
        }

    }

    std::cout << "done with a*" << std::endl;

    // follow parent dict mappings from goal to our starting vertex
    global_path_.clear();
    pair<float, float> backtrack = goal;
    do {
        std::cout << "backtrack " << backtrack.first << " " << backtrack.second << std::endl;
        // check if back track is in parent
        if(parent.count(backtrack) == 0) {
            std::cout << "backtrack not in parent" << std::endl;
            break;
        }
        global_path_.push_front(backtrack);
        backtrack = parent[backtrack];
    } while(backtrack != start);
    global_path_.push_front(start);

    // std::cout << "done with path" << std::endl;
=======
///////////////////////////////////////////////////////////////////////////////
//                             PRIVATE FUNCTIONS                             //
///////////////////////////////////////////////////////////////////////////////
>>>>>>> ae389f3e


<<<<<<< HEAD

=======
// returns smallest dist between point and line via point projection
float projected_dist(const Eigen::Vector2f& point, const line2f& line) {
    Eigen::Vector2f lineVec = line.p1 - line.p0;
    Eigen::Vector2f pointVec = point - line.p0;

    // Compute the projection of pointVec onto lineVec
    float t = pointVec.dot(lineVec) / lineVec.squaredNorm();

    // Clamp to the line segment
    t = std::max(0.0f, std::min(1.0f, t));

    // Compute the projected point
    Eigen::Vector2f projectedPoint = line.p0 + t * lineVec;

    // Return distance between point and point projected on line (e.g. the gap)
    return (point - projectedPoint).norm();
}
>>>>>>> ae389f3e



// returns smallest gap size between two lines
float get_gap_size(const line2f &c1, const line2f &c2) {
    // get the minimum distance between the two lines
    float d1 = projected_dist(c1.p0, c2);
    float d2 = projected_dist(c1.p1, c2);
    float d3 = projected_dist(c2.p0, c1);
    float d4 = projected_dist(c2.p1, c1);
    float min_dist = std::min(std::min(d1, d2), std::min(d3, d4));
    return min_dist;
}



// return boolean stating if passed point is inside passed cell
bool inside_cell(const voronoi_diagram<double>::cell_type * cell, const Eigen::Vector2f& point) {
    bool inside = false;

    // Ray casting algorithm
    const voronoi_diagram<double>::edge_type* edge = cell->incident_edge();
    do {
        if (edge->is_primary() && edge->is_finite()) {
            float x1 = edge->vertex0()->x();
            float y1 = edge->vertex0()->y();
            float x2 = edge->vertex1()->x();
            float y2 = edge->vertex1()->y();
            if (((y1 > point.y()) != (y2 > point.y())) &&
                (point.x() < (x2 - x1) * (point.y() - y1) / (y2 - y1) + x1)) {
                inside = !inside;
            }
        }
        edge = edge->next();
    } while(edge != cell->incident_edge());

    return inside;
}


///////////////////////////////////////////////////////////////////////////////
//                             PUBLIC FUNCTIONS                              //
///////////////////////////////////////////////////////////////////////////////


// sets the goal point
void GlobalPlanner::set_goal(float goal_x, float goal_y) {
    goal_coords_ = pair<float, float>(goal_x * SCALE_FACTOR, goal_y * SCALE_FACTOR);
    goal_ = Eigen::Vector2f(goal_x, goal_y);
}



// sets the start point
void GlobalPlanner::set_start(float start_x, float start_y) {
    start_ = Eigen::Vector2f(start_x, start_y);
}

<<<<<<< HEAD
bool GlobalPlanner::reached_goal(Eigen::Vector2f& curr_loc, amrl_msgs::VisualizationMsg & viz_msg) {
    // decide what vertex on the path to return next
    // divide by SCALE_FACTOR to get back from "int" to float
    if (global_path_.size() == 0) {
        return false;
    }
    
    // hm
    // I must be misunderstanding this
    Eigen::Vector2f scaled_curr(curr_loc.x() * SCALE_FACTOR, curr_loc.y() * SCALE_FACTOR);
    if (inside_cell(goal_cell_, scaled_curr, viz_msg)) {
        return true;
    }

    return false;
}

void GlobalPlanner::construct_map(const vector_map::VectorMap& map, amrl_msgs::VisualizationMsg & viz_msg) {
=======


void GlobalPlanner::construct_map(const vector_map::VectorMap& map) {
>>>>>>> ae389f3e
    vb_.clear();
    vd_.clear();
    global_path_.clear();
    global_map_.clear();

    // insert the goal point into the voronoi builder
    vb_.insert_point(goal_coords_.first, goal_coords_.second);
    global_map_.emplace_back(line2f(goal_.x(), goal_.y(), goal_.x(), goal_.y()));

    // insert start point into the voronoi builder
    vb_.insert_point(start_.x() * SCALE_FACTOR, start_.y() * SCALE_FACTOR);
    global_map_.emplace_back(line2f(start_.x(), start_.y(), start_.x(), start_.y()));

    global_map_.insert(global_map_.end(), map.lines.begin(), map.lines.end());

    // insert map geometry into the voronoi builder
    for (size_t i = 0; i < map.lines.size(); i++) {
        const line2f map_line = map.lines[i];
        vb_.insert_segment(
            map_line.p0.x() * SCALE_FACTOR,
            map_line.p0.y() * SCALE_FACTOR,
            map_line.p1.x() * SCALE_FACTOR,
            map_line.p1.y() * SCALE_FACTOR
        );
    }

    // construct the voronoi diagram
    vb_.construct(&vd_);

    // make our new edge map representation
    std::map<pair<float, float>, list<pair<float, float>>> edge_map;
<<<<<<< HEAD
    // std::cout<< "here 1" << std::endl;
=======
>>>>>>> ae389f3e

    // add mappings for each edge to our internal edge representation
    for (voronoi_diagram<double>::const_vertex_iterator it = vd_.vertices().begin(); 
            it != vd_.vertices().end(); ++it) {
       
        const voronoi_diagram<double>::vertex_type &vertex = *it;
        pair<float, float> this_vertex(vertex.x() / SCALE_FACTOR, vertex.y() / SCALE_FACTOR);

        // iterate over each of this vertex's edges
        const voronoi_diagram<double>::edge_type *edge = vertex.incident_edge();
        do {
            if (edge->is_finite()) {
                pair<float, float> destination_vertex(edge->vertex1()->x() / SCALE_FACTOR, 
                                                      edge->vertex1()->y() / SCALE_FACTOR);

                // TODO: for pruning, check if the edge is feasible to traverse.
                    // currently we check for clearance. if needed, we can also
                    // check for kinematic feasibility.
                // if feasible, add the destination vertex to our list
                
                // cells are built around a source (obstacle). source_index is 
                // the order the obstacles were added to the map
                line2f l1 = global_map_[edge->cell()->source_index()];
                line2f l2 = global_map_[edge->twin()->cell()->source_index()];
                if (get_gap_size(l1, l2) > 0.5) {
                    edge_map[this_vertex].push_back(destination_vertex);
                }
            }
            edge = edge->rot_next();
        } while(edge != vertex.incident_edge());
<<<<<<< HEAD
        // std::cout << "list size " << edge_map[this_vertex].size() << " | " << edge_map[this_vertex].size() << " | " <<this_vertex.first<< std::endl;
    }

    // std::cout<< "here 2" << std::endl;

=======
    }

>>>>>>> ae389f3e
    // find the cell the goal point "obstacle" generated. 
    bool found_start = false;
    bool found_goal = false;
    for(voronoi_diagram<double>::const_cell_iterator it = vd_.cells().begin(); 
        it != vd_.cells().end(); ++it) {

        if(it->source_index() == 0) { 
            goal_cell_ = &(*it);
            found_goal = true;
        }
        else if (it->source_index() == 1) {
            start_cell_ = &(*it);
<<<<<<< HEAD
            std::cout << "found start cell " <<  start_cell_ << std::endl;
=======
>>>>>>> ae389f3e
            found_start = true;
        }
        
        if (found_start && found_goal) break;
    }

    // add edges from each goal cell vertex to the goal
    const voronoi_diagram<double>::edge_type* goal_edge = goal_cell_->incident_edge();
    pair<float, float> goal(goal_.x(), goal_.y());
    do {
        if (goal_edge->is_primary() && goal_edge->is_finite()) {
            const voronoi_diagram<double>::vertex_type* vertex = goal_edge->vertex0();
            if (!std::isnan(vertex->x()) && !std::isnan(vertex->y())) {
                pair<float, float> this_vertex(vertex->x() / SCALE_FACTOR, vertex->y() / SCALE_FACTOR);
                edge_map[this_vertex].push_front(goal);
            }
        }
<<<<<<< HEAD
        // Eigen::Vector2f p0(goal_edge->vertex0()->x() / SCALE_FACTOR, goal_edge->vertex0()->y() / SCALE_FACTOR);
        // Eigen::Vector2f p1(goal_edge->vertex1()->x() / SCALE_FACTOR, goal_edge->vertex1()->y() / SCALE_FACTOR);
        // visualization::DrawLine(p0, p1, 0x880000, viz_msg);

        // std::cout << "goal edge "<< goal_edge <<" incident edge " << goal_cell_->incident_edge() << " cell "<< goal_cell_<< std::endl;
=======
>>>>>>> ae389f3e
        goal_edge = goal_edge->next();
    } while(goal_edge != goal_cell_->incident_edge());


    // add edges from start cell to each connecting vertex
    const voronoi_diagram<double>::edge_type* start_edge = start_cell_->incident_edge();
    pair<float, float> start(start_.x(), start_.y());
    do {
        if (start_edge->is_primary() && start_edge->is_finite()) {
            const voronoi_diagram<double>::vertex_type* vertex = start_edge->vertex1();
            if (!std::isnan(vertex->x()) && !std::isnan(vertex->y())) {
                pair<float, float> this_vertex(vertex->x() / SCALE_FACTOR, vertex->y() / SCALE_FACTOR);
                edge_map[start].push_back(this_vertex);
            }
        }
<<<<<<< HEAD
        // Eigen::Vector2f p0(start_edge->vertex0()->x() / SCALE_FACTOR, start_edge->vertex0()->y() / SCALE_FACTOR);
        // Eigen::Vector2f p1(start_edge->vertex1()->x() / SCALE_FACTOR, start_edge->vertex1()->y() / SCALE_FACTOR);
        // visualization::DrawLine(p0, p1, 0x800020, viz_msg);
        std::cout << "goal edge "<< goal_edge <<" incident edge " << goal_cell_->incident_edge() << " cell "<< goal_cell_<< std::endl;
=======
>>>>>>> ae389f3e
        start_edge = start_edge->next();
    } while(start_edge != start_cell_->incident_edge());

    // replace our old map representation (if it exists) with the new map representation
    voronoi_edge_map_ = edge_map;
}



// a* pseudocode
    // parent map : node -> parent node (where it came from on lowest-cost path)
    // cost map : node -> lowest cost found 

    // push start of voronoi diagram to frontier queue
        // identify closest voronoi vertex

    // while queue not empty
        // get head of queue, A
        // if A is goal, we're done
            // break
        // iterate over A's neighbors
            // new cost = current cost + cost of edge from A to A' (neighbor)
            // if A' not already in cost, or new cost is better than A's old cost
                // insert A' into cost if needed, new value is new cost
                // insert A' into parent if needed, new value is A
                // add A' to queue, with priority value [ new cost + heuristic(A') ]



// function to run a*
void GlobalPlanner::plan_global_path() {
    pair<float, float> start = pair<float, float>(start_.x(), start_.y());
    pair<float, float> goal(goal_.x(), goal_.y());

    SimpleQueue<pair<float, float>, double> frontier;
    frontier.Push(start, 0);

    map<pair<float, float>, pair<float, float>> parent;
    parent[start] = start;

    map<pair<float, float>, double> cost;
    cost[start] = 0;

    while(!frontier.Empty()) {
        pair<float, float> cur = frontier.Pop();
        if(cur == goal) break;
        
        list<pair<float, float>> adj_list = voronoi_edge_map_[cur];
        
        for(list<pair<float, float>>::iterator it = adj_list.begin(); it != adj_list.end(); it++) {
            pair<float, float> adj = *it;
            double dist = sqrt(pow(cur.first - adj.first, 2) + pow(cur.second - adj.second, 2));
            double new_cost = cost[cur] + dist;
            map<pair<float, float>, double>::iterator entry = cost.find(adj);
            if(entry == cost.end() || entry->second > new_cost) {
                cost[adj] = new_cost;
                parent[adj] = cur;
                // TODO: check if we can memoize this somehow..?
                double heur_cost = sqrt(pow(goal.first - adj.first, 2) + pow(goal.second - adj.second, 2));
                frontier.Push(adj, new_cost + heur_cost);
            }
        }
    }

    // follow parent dict mappings from goal to our starting vertex to build path
    global_path_.clear();
    pair<float, float> backtrack = goal;
    do {
        global_path_.push_front(backtrack);
        backtrack = parent[backtrack];
    } while(backtrack != start);
    global_path_.push_front(start);

    return;
}



// return next carrot point
bool GlobalPlanner::get_carrot(Eigen::Vector2f& curr_loc, float curr_angle, Eigen::Vector2f* carrot_loc) {
    // decide what vertex on the path to return next
    // divide by SCALE_FACTOR to get back from "int" to float
    if (global_path_.size() == 0) {
        return false;
    }

    if (!inside_cell(start_cell_, curr_loc)) {
        return false;
    }

    // return the first point
    *carrot_loc = Eigen::Vector2f(global_path_.front().first, global_path_.front().second);
    return true;
}


///////////////////////////////////////////////////////////////////////////////
//                          VISUALIZATION FUNCTIONS                          //
///////////////////////////////////////////////////////////////////////////////


// visualize our plan on the map
void GlobalPlanner::visualize_global_plan(amrl_msgs::VisualizationMsg & viz_msg, uint32_t color) {
    Eigen::Vector2f prev(global_path_.front().first, global_path_.front().second);
    for (const auto& vertex : global_path_) {
        Eigen::Vector2f p(vertex.first, vertex.second);
        visualization::DrawCross(p, .1, color, viz_msg);
        // visualization::DrawLine(prev, p, color, viz_msg);
        prev = p;
    }
    visualization::DrawCross(Eigen::Vector2f(global_path_.back().first, global_path_.back().second), .2, 0x0000ff, viz_msg);
    visualization::DrawCross(Eigen::Vector2f(global_path_.front().first, global_path_.front().second), .2, 0x00f0f0, viz_msg);
}


// visualize our voronoi diagram on the map
void GlobalPlanner::visualize_voronoi(amrl_msgs::VisualizationMsg & viz_msg, uint32_t color) {
    // draw the line segments on the viz_msg
    for (const auto& edge : vd_.edges()) {
        if (edge.is_finite() && edge.is_linear()) {
            Eigen::Vector2f p0(edge.vertex0()->x(), edge.vertex0()->y());
            Eigen::Vector2f p1(edge.vertex1()->x(), edge.vertex1()->y());
            // visualization::DrawLine(p0 / SCALE_FACTOR, p1 / SCALE_FACTOR, color, viz_msg);
            visualization::DrawCross(p0 / SCALE_FACTOR, .1, color, viz_msg);
            visualization::DrawCross(p1 / SCALE_FACTOR, .1, color, viz_msg);
        }
    }

    // Initialize all nodes as not visited
    for (const auto& node : voronoi_edge_map_) {
        // visited[node.first] = false;
        Eigen::Vector2f p(node.first.first, node.first.second);
        for (const auto& adjacent : node.second) {
            Eigen::Vector2f adj(adjacent.first, adjacent.second);
            visualization::DrawLine(p, adj, 0x0000ff, viz_msg);
        }
    }
}<|MERGE_RESOLUTION|>--- conflicted
+++ resolved
@@ -21,11 +21,8 @@
 #include <cstddef>
 #include <map>
 #include <queue>
-<<<<<<< HEAD
 #include "visualization/visualization.h"
 #include <signal.h>
-=======
->>>>>>> ae389f3e
 
 
 using std::map;
@@ -33,22 +30,45 @@
 using geometry::line2f;
 
 
-<<<<<<< HEAD
-pair<float, float> GlobalPlanner::find_start_vertex(Eigen::Vector2f& curr_loc) {
-    assert(vd_.vertices().size() != 0); // TODO: ensure this works
-    double best_dist = DBL_MAX;
-    voronoi_diagram<double>::vertex_type best_vertex;
-    for (voronoi_diagram<double>::const_vertex_iterator it = vd_.vertices().begin(); it != vd_.vertices().end(); ++it) {
-        const voronoi_diagram<double>::vertex_type &vertex = *it;
-        double dist = pow(vertex.x() - curr_loc.x() * SCALE_FACTOR, 2) + pow(vertex.y() - curr_loc.y() * SCALE_FACTOR, 2);
-        if(dist < best_dist) {
-            best_vertex = vertex;
-            best_dist = dist;
-        }
-    }
-    return pair<float, float>(best_vertex.x() / SCALE_FACTOR, best_vertex.y() / SCALE_FACTOR);
-}
-
+///////////////////////////////////////////////////////////////////////////////
+//                             PRIVATE FUNCTIONS                             //
+///////////////////////////////////////////////////////////////////////////////
+
+
+// returns smallest dist between point and line via point projection
+float projected_dist(const Eigen::Vector2f& point, const line2f& line) {
+    Eigen::Vector2f lineVec = line.p1 - line.p0;
+    Eigen::Vector2f pointVec = point - line.p0;
+
+    // Compute the projection of pointVec onto lineVec
+    float t = pointVec.dot(lineVec) / lineVec.squaredNorm();
+
+    // Clamp to the line segment
+    t = std::max(0.0f, std::min(1.0f, t));
+
+    // Compute the projected point
+    Eigen::Vector2f projectedPoint = line.p0 + t * lineVec;
+
+    // Return distance between point and point projected on line (e.g. the gap)
+    return (point - projectedPoint).norm();
+}
+
+
+
+// returns smallest gap size between two lines
+float get_gap_size(const line2f &c1, const line2f &c2) {
+    // get the minimum distance between the two lines
+    float d1 = projected_dist(c1.p0, c2);
+    float d2 = projected_dist(c1.p1, c2);
+    float d3 = projected_dist(c2.p0, c1);
+    float d4 = projected_dist(c2.p1, c1);
+    float min_dist = std::min(std::min(d1, d2), std::min(d3, d4));
+    return min_dist;
+}
+
+
+
+// return boolean stating if passed point is inside passed cell
 bool inside_cell(const voronoi_diagram<double>::cell_type * cell, const Eigen::Vector2f& point, amrl_msgs::VisualizationMsg & viz_msg) {
     bool inside = false;
 
@@ -76,21 +96,12 @@
     return inside;
 }
 
-float projected_dist(const Eigen::Vector2f& point, const line2f& line) {
-    Eigen::Vector2f lineVec = line.p1 - line.p0;
-    Eigen::Vector2f pointVec = point - line.p0;
-
-    // Compute the projection of pointVec onto lineVec
-    float t = pointVec.dot(lineVec) / lineVec.squaredNorm();
-
-    // Clamp to the line segment
-    t = std::max(0.0f, std::min(1.0f, t));
-
-    // Compute the projected point
-    Eigen::Vector2f projectedPoint = line.p0 + t * lineVec;
-
-    return (point - projectedPoint).norm();
-}
+
+///////////////////////////////////////////////////////////////////////////////
+//                             PUBLIC FUNCTIONS                              //
+///////////////////////////////////////////////////////////////////////////////
+
+
 
 bool GlobalPlanner::get_carrot(Eigen::Vector2f& curr_loc, float curr_angle, Eigen::Vector2f* carrot_loc, amrl_msgs::VisualizationMsg & viz_msg) {
     // decide what vertex on the path to return next
@@ -124,7 +135,6 @@
     
     return true;
 }
-
 
 
 // function to run a*, smooth the path to be kinematically feasible?
@@ -226,80 +236,12 @@
     global_path_.push_front(start);
 
     // std::cout << "done with path" << std::endl;
-=======
-///////////////////////////////////////////////////////////////////////////////
-//                             PRIVATE FUNCTIONS                             //
-///////////////////////////////////////////////////////////////////////////////
->>>>>>> ae389f3e
-
-
-<<<<<<< HEAD
-
-=======
-// returns smallest dist between point and line via point projection
-float projected_dist(const Eigen::Vector2f& point, const line2f& line) {
-    Eigen::Vector2f lineVec = line.p1 - line.p0;
-    Eigen::Vector2f pointVec = point - line.p0;
-
-    // Compute the projection of pointVec onto lineVec
-    float t = pointVec.dot(lineVec) / lineVec.squaredNorm();
-
-    // Clamp to the line segment
-    t = std::max(0.0f, std::min(1.0f, t));
-
-    // Compute the projected point
-    Eigen::Vector2f projectedPoint = line.p0 + t * lineVec;
-
-    // Return distance between point and point projected on line (e.g. the gap)
-    return (point - projectedPoint).norm();
-}
->>>>>>> ae389f3e
-
-
-
-// returns smallest gap size between two lines
-float get_gap_size(const line2f &c1, const line2f &c2) {
-    // get the minimum distance between the two lines
-    float d1 = projected_dist(c1.p0, c2);
-    float d2 = projected_dist(c1.p1, c2);
-    float d3 = projected_dist(c2.p0, c1);
-    float d4 = projected_dist(c2.p1, c1);
-    float min_dist = std::min(std::min(d1, d2), std::min(d3, d4));
-    return min_dist;
-}
-
-
-
-// return boolean stating if passed point is inside passed cell
-bool inside_cell(const voronoi_diagram<double>::cell_type * cell, const Eigen::Vector2f& point) {
-    bool inside = false;
-
-    // Ray casting algorithm
-    const voronoi_diagram<double>::edge_type* edge = cell->incident_edge();
-    do {
-        if (edge->is_primary() && edge->is_finite()) {
-            float x1 = edge->vertex0()->x();
-            float y1 = edge->vertex0()->y();
-            float x2 = edge->vertex1()->x();
-            float y2 = edge->vertex1()->y();
-            if (((y1 > point.y()) != (y2 > point.y())) &&
-                (point.x() < (x2 - x1) * (point.y() - y1) / (y2 - y1) + x1)) {
-                inside = !inside;
-            }
-        }
-        edge = edge->next();
-    } while(edge != cell->incident_edge());
-
-    return inside;
-}
-
-
-///////////////////////////////////////////////////////////////////////////////
-//                             PUBLIC FUNCTIONS                              //
-///////////////////////////////////////////////////////////////////////////////
-
-
-// sets the goal point
+
+    // [MAYBE FUTURE TODO:] smooth the path along those vertices 
+        // our simple carrot follower strategy handles this local smoothing for now.
+}
+
+
 void GlobalPlanner::set_goal(float goal_x, float goal_y) {
     goal_coords_ = pair<float, float>(goal_x * SCALE_FACTOR, goal_y * SCALE_FACTOR);
     goal_ = Eigen::Vector2f(goal_x, goal_y);
@@ -312,7 +254,8 @@
     start_ = Eigen::Vector2f(start_x, start_y);
 }
 
-<<<<<<< HEAD
+
+
 bool GlobalPlanner::reached_goal(Eigen::Vector2f& curr_loc, amrl_msgs::VisualizationMsg & viz_msg) {
     // decide what vertex on the path to return next
     // divide by SCALE_FACTOR to get back from "int" to float
@@ -331,11 +274,6 @@
 }
 
 void GlobalPlanner::construct_map(const vector_map::VectorMap& map, amrl_msgs::VisualizationMsg & viz_msg) {
-=======
-
-
-void GlobalPlanner::construct_map(const vector_map::VectorMap& map) {
->>>>>>> ae389f3e
     vb_.clear();
     vd_.clear();
     global_path_.clear();
@@ -367,10 +305,7 @@
 
     // make our new edge map representation
     std::map<pair<float, float>, list<pair<float, float>>> edge_map;
-<<<<<<< HEAD
     // std::cout<< "here 1" << std::endl;
-=======
->>>>>>> ae389f3e
 
     // add mappings for each edge to our internal edge representation
     for (voronoi_diagram<double>::const_vertex_iterator it = vd_.vertices().begin(); 
@@ -401,16 +336,8 @@
             }
             edge = edge->rot_next();
         } while(edge != vertex.incident_edge());
-<<<<<<< HEAD
-        // std::cout << "list size " << edge_map[this_vertex].size() << " | " << edge_map[this_vertex].size() << " | " <<this_vertex.first<< std::endl;
-    }
-
-    // std::cout<< "here 2" << std::endl;
-
-=======
-    }
-
->>>>>>> ae389f3e
+    }
+
     // find the cell the goal point "obstacle" generated. 
     bool found_start = false;
     bool found_goal = false;
@@ -423,10 +350,6 @@
         }
         else if (it->source_index() == 1) {
             start_cell_ = &(*it);
-<<<<<<< HEAD
-            std::cout << "found start cell " <<  start_cell_ << std::endl;
-=======
->>>>>>> ae389f3e
             found_start = true;
         }
         
@@ -444,14 +367,6 @@
                 edge_map[this_vertex].push_front(goal);
             }
         }
-<<<<<<< HEAD
-        // Eigen::Vector2f p0(goal_edge->vertex0()->x() / SCALE_FACTOR, goal_edge->vertex0()->y() / SCALE_FACTOR);
-        // Eigen::Vector2f p1(goal_edge->vertex1()->x() / SCALE_FACTOR, goal_edge->vertex1()->y() / SCALE_FACTOR);
-        // visualization::DrawLine(p0, p1, 0x880000, viz_msg);
-
-        // std::cout << "goal edge "<< goal_edge <<" incident edge " << goal_cell_->incident_edge() << " cell "<< goal_cell_<< std::endl;
-=======
->>>>>>> ae389f3e
         goal_edge = goal_edge->next();
     } while(goal_edge != goal_cell_->incident_edge());
 
@@ -467,108 +382,12 @@
                 edge_map[start].push_back(this_vertex);
             }
         }
-<<<<<<< HEAD
-        // Eigen::Vector2f p0(start_edge->vertex0()->x() / SCALE_FACTOR, start_edge->vertex0()->y() / SCALE_FACTOR);
-        // Eigen::Vector2f p1(start_edge->vertex1()->x() / SCALE_FACTOR, start_edge->vertex1()->y() / SCALE_FACTOR);
-        // visualization::DrawLine(p0, p1, 0x800020, viz_msg);
-        std::cout << "goal edge "<< goal_edge <<" incident edge " << goal_cell_->incident_edge() << " cell "<< goal_cell_<< std::endl;
-=======
->>>>>>> ae389f3e
         start_edge = start_edge->next();
     } while(start_edge != start_cell_->incident_edge());
 
     // replace our old map representation (if it exists) with the new map representation
     voronoi_edge_map_ = edge_map;
 }
-
-
-
-// a* pseudocode
-    // parent map : node -> parent node (where it came from on lowest-cost path)
-    // cost map : node -> lowest cost found 
-
-    // push start of voronoi diagram to frontier queue
-        // identify closest voronoi vertex
-
-    // while queue not empty
-        // get head of queue, A
-        // if A is goal, we're done
-            // break
-        // iterate over A's neighbors
-            // new cost = current cost + cost of edge from A to A' (neighbor)
-            // if A' not already in cost, or new cost is better than A's old cost
-                // insert A' into cost if needed, new value is new cost
-                // insert A' into parent if needed, new value is A
-                // add A' to queue, with priority value [ new cost + heuristic(A') ]
-
-
-
-// function to run a*
-void GlobalPlanner::plan_global_path() {
-    pair<float, float> start = pair<float, float>(start_.x(), start_.y());
-    pair<float, float> goal(goal_.x(), goal_.y());
-
-    SimpleQueue<pair<float, float>, double> frontier;
-    frontier.Push(start, 0);
-
-    map<pair<float, float>, pair<float, float>> parent;
-    parent[start] = start;
-
-    map<pair<float, float>, double> cost;
-    cost[start] = 0;
-
-    while(!frontier.Empty()) {
-        pair<float, float> cur = frontier.Pop();
-        if(cur == goal) break;
-        
-        list<pair<float, float>> adj_list = voronoi_edge_map_[cur];
-        
-        for(list<pair<float, float>>::iterator it = adj_list.begin(); it != adj_list.end(); it++) {
-            pair<float, float> adj = *it;
-            double dist = sqrt(pow(cur.first - adj.first, 2) + pow(cur.second - adj.second, 2));
-            double new_cost = cost[cur] + dist;
-            map<pair<float, float>, double>::iterator entry = cost.find(adj);
-            if(entry == cost.end() || entry->second > new_cost) {
-                cost[adj] = new_cost;
-                parent[adj] = cur;
-                // TODO: check if we can memoize this somehow..?
-                double heur_cost = sqrt(pow(goal.first - adj.first, 2) + pow(goal.second - adj.second, 2));
-                frontier.Push(adj, new_cost + heur_cost);
-            }
-        }
-    }
-
-    // follow parent dict mappings from goal to our starting vertex to build path
-    global_path_.clear();
-    pair<float, float> backtrack = goal;
-    do {
-        global_path_.push_front(backtrack);
-        backtrack = parent[backtrack];
-    } while(backtrack != start);
-    global_path_.push_front(start);
-
-    return;
-}
-
-
-
-// return next carrot point
-bool GlobalPlanner::get_carrot(Eigen::Vector2f& curr_loc, float curr_angle, Eigen::Vector2f* carrot_loc) {
-    // decide what vertex on the path to return next
-    // divide by SCALE_FACTOR to get back from "int" to float
-    if (global_path_.size() == 0) {
-        return false;
-    }
-
-    if (!inside_cell(start_cell_, curr_loc)) {
-        return false;
-    }
-
-    // return the first point
-    *carrot_loc = Eigen::Vector2f(global_path_.front().first, global_path_.front().second);
-    return true;
-}
-
 
 ///////////////////////////////////////////////////////////////////////////////
 //                          VISUALIZATION FUNCTIONS                          //
