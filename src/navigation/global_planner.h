#include "voronoi/voronoi_builder.hpp"
#include "voronoi/voronoi_diagram.hpp"
#include "vector_map/vector_map.h"
#include "simple_queue.h"
#include "eigen3/Eigen/Dense"
#include "eigen3/Eigen/Geometry"

class GlobalPlanner {
public:
    voronoi_builder<int32> vb_;
    voronoi_diagram<double> vd_;
<<<<<<< HEAD
    SimpleQueue<voronoi_diagram<double>::vertex_type, uint64_t, uint64_t> queue_;
=======

    const uint64_t START_ID = 1;
    const uint64_t GOAL_ID = 2;

    // SimpleQueue<voronoi_diagram<double>::vertex_type, Eigen::Vector2f> queue_;
>>>>>>> 966e86c0

    // GlobalPlanner();

    void initialize(const vector_map::VectorMap& map);
    void run_global_planner();
    // void build_diagram();
    void plan_global_path(Eigen::Vector2f& curr_loc, float curr_angle, const Eigen::Vector2f& goal_loc, float goal_angle);
};<|MERGE_RESOLUTION|>--- conflicted
+++ resolved
@@ -9,15 +9,11 @@
 public:
     voronoi_builder<int32> vb_;
     voronoi_diagram<double> vd_;
-<<<<<<< HEAD
-    SimpleQueue<voronoi_diagram<double>::vertex_type, uint64_t, uint64_t> queue_;
-=======
 
     const uint64_t START_ID = 1;
     const uint64_t GOAL_ID = 2;
 
     // SimpleQueue<voronoi_diagram<double>::vertex_type, Eigen::Vector2f> queue_;
->>>>>>> 966e86c0
 
     // GlobalPlanner();
 
