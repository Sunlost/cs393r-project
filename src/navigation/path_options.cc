--- conflicted
+++ resolved
@@ -58,10 +58,7 @@
                 float clearance_p = std::min(abs(p[1]) - robot_config.width / 2 - robot_config.safety_margin, clearance_cap);
                 if (clearance_p < path_option.clearance) {
                     path_option.clearance = clearance_p;
-<<<<<<< HEAD
-=======
                     path_option.obstruction = p;
->>>>>>> 35dde959
                 }
             }
         }
@@ -191,15 +188,9 @@
 
 
 float score(float free_path_length, float goal_dist, float clearance) {
-<<<<<<< HEAD
     const float w1 = 10;
     const float w2 = 5;
     const float w3 = 0;
-=======
-    const float w1 = 1;
-    const float w2 = -1;
-    const float w3 = 1.5;
->>>>>>> 35dde959
     // TODO: currently we are weighting this 0 but will have to tune this later
     return w1 * free_path_length + w2 / goal_dist + w3 * clearance;
 }
